--- conflicted
+++ resolved
@@ -374,11 +374,6 @@
 }
 
 async fn print_registers(driver: &mut Vs1053DriverType<'_>) {
-<<<<<<< HEAD
-    //driver.begin().await.unwrap();
-
-=======
->>>>>>> 512b6399
     // Set the volume so we can see the value when we dump the registers
     let left_vol = 0x11;
     let right_vol = 0x22;
@@ -386,11 +381,7 @@
     // Should see 1122 as the vol reg
     let registers = driver.dump_registers().await.unwrap();
 
-<<<<<<< HEAD
-    esp_println::println!("Dump registers after begin():");
-=======
     esp_println::println!("Dumped registers:");
->>>>>>> 512b6399
     esp_println::println!("mode: {:X}", registers.mode);
     esp_println::println!("status: {:X}", registers.status);
     esp_println::println!("clockf: {:X}", registers.clock_f);
